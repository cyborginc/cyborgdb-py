--- conflicted
+++ resolved
@@ -8,12 +8,9 @@
     IndexConfig,
     IndexIVF,
     IndexIVFPQ,
-<<<<<<< HEAD
     IndexIVFFlat
-=======
-    IndexIVFFlat,
-    generate_key,
->>>>>>> 69d90d97
+    IndexIVFFlat
+
 )
 
 # Re-export from encrypted_index.py
@@ -45,10 +42,5 @@
     "IndexIVF",
     "IndexIVFPQ",
     "IndexIVFFlat",
-<<<<<<< HEAD
     "CyborgVectorStore"
-=======
-    "generate_key",
-    "CyborgVectorStore",
->>>>>>> 69d90d97
 ]