--- conflicted
+++ resolved
@@ -25,13 +25,8 @@
         Client,
         EncryptedIndex,
         IndexIVF,
-<<<<<<< HEAD
         IndexIVFPQ, 
         IndexIVFFlat
-=======
-        IndexIVFPQ,
-        IndexIVFFlat,
->>>>>>> 69d90d97
     )
 
     class CyborgVectorStore(VectorStore):
@@ -93,15 +88,9 @@
             index_name: str,
             index_key: bytes,
             api_key: str,
-<<<<<<< HEAD
             base_url: str,
             embedding: Union[str, Embeddings, SentenceTransformer], 
             index_type: str = "ivfflat", 
-=======
-            api_url: str,
-            embedding: Union[str, Embeddings, SentenceTransformer],
-            index_type: str = "ivfflat",
->>>>>>> 69d90d97
             index_config_params: Optional[Dict[str, Any]] = None,
             dimension: Optional[int] = None,
             metric: str = "cosine",
@@ -138,13 +127,9 @@
 
             # Create client
             self.client = Client(
-<<<<<<< HEAD
                 base_url=base_url,
                 api_key=api_key,
                 verify_ssl=verify_ssl
-=======
-                api_url=api_url, api_key=api_key, verify_ssl=verify_ssl
->>>>>>> 69d90d97
             )
 
             # Initialize or load index
@@ -822,13 +807,8 @@
             index_name = kwargs.pop("index_name", "langchain_index")
             index_key = kwargs.pop("index_key", None)
             api_key = kwargs.pop("api_key", None)
-<<<<<<< HEAD
             base_url = kwargs.pop("base_url", "http://localhost:8000")
             
-=======
-            api_url = kwargs.pop("api_url", "https://api.cyborgdb.com")
-
->>>>>>> 69d90d97
             cls._validate_index_key(index_key)
             if api_key is None:
                 raise ValueError("api_key must be provided for CyborgDB.")
