#!/usr/bin/env python3
import unittest
import pickle
import json
import numpy as np
import os
import cyborgdb as cyborgdb
from compress_utils import decompress
from dotenv import load_dotenv

# Load environment variables from .env.local
load_dotenv(".env.local")


def check_query_results(results, neighbors, num_queries):
    # Parse results to extract IDs from the returned dictionaries
    result_ids = [
        [int(res["id"]) for res in query_results] for query_results in results
    ]

    # Convert the results to numpy array
    result_ids = np.array(result_ids)
    if neighbors.shape != result_ids.shape:
        raise ValueError(
            f"The shapes of the neighbors and results do not match: {neighbors.shape} != {result_ids.shape}"
        )

    # Compute the recall using the neighbors
    recall = np.zeros(num_queries)
    for i in range(num_queries):
        recall[i] = len(np.intersect1d(neighbors[i], result_ids[i])) / len(neighbors[i])

    return recall.mean()


def check_metadata_results(
    results, metadata_neighors, metadata_candidates, num_queries
):
    def safe_int(val):
        try:
            return int(val)
        except ValueError:
            return -1

    result_ids = [
        [[safe_int(res["id"]) for res in query_results] for query_results in result]
        for result in results
    ]

    recalls = []

    for idx, result in enumerate(result_ids):
        # Get candidates for this query
        candidates = metadata_candidates[idx]

        # Get groundtruth neighbors for this metadata query (should be shape (num_queries, 100))
        metadata_neighbors_indices = metadata_neighors[idx]

        recall = np.zeros(num_queries, dtype=np.float32)
        num_returned = 0
        num_expected = 0

        # Iterate over the queries
        for i in range(num_queries):
            # Get the groundtruth neighbors for this query
            groundtruth_indices = metadata_neighbors_indices[i]

            groundtruth_ids = np.array(
                [
                    candidates[int(idx)]
                    for idx in groundtruth_indices
                    if idx != -1 and 0 <= idx < len(candidates)
                ]
            )

            # Get the returned neighbors for this query
            returned = np.array(result[i])

            # Update the number of returned neighbors
            num_returned += len(returned)
            local_expected = np.count_nonzero(groundtruth_ids != -1)
            num_expected += local_expected

            # If we expect no results and got no results, recall is 100%
            if len(returned) == 0 and local_expected == 0:
                recall[i] = 1
                continue

            # Check if the number of returned neighbors is correct
            if len(returned) > 100:
                raise ValueError(
                    f"More than 100 results returned: got {len(returned)} instead of 100"
                )

            # Compute the recall for this query
            recall[i] = len(np.intersect1d(groundtruth_ids, returned)) / min(
                local_expected, 100
            )

        # Get the number of groundtruth results (non -1 values)
        num_expected = num_expected / num_queries
        num_returned = num_returned / num_queries
        recalls.append(recall.mean())

    return recalls


class TestUnitFlow(unittest.TestCase):
    @classmethod
    def setUpClass(cls):
        # Construct the path to the pickle file

        test_dir = os.path.dirname(os.path.abspath(__file__))
        pickle_path = os.path.join(test_dir, "constants", "unit_test_flow_data.pkl.zst")

        # Load all the test data from the pickle file.
        with open(pickle_path, "rb") as f:
            compressed_data = f.read()
            decompressed_data = decompress(compressed_data, "zstd")
            data = pickle.loads(decompressed_data)

        cls.vectors = data["vectors"]
        cls.untrained_vectors = data["untrained_vectors"]
        cls.training_vectors = data["training_vectors"]
        cls.queries = data["queries"]
        cls.untrained_neighbors = data["untrained_neighbors"]
        cls.trained_neighbors = data["trained_neighbors"]
        cls.metadata = data["metadata"]
        cls.metadata_queries = data["metadata_queries"]
        cls.metadata_query_names = data["metadata_query_names"]
        cls.untrained_metadata_matches = data["untrained_metadata_matches"]
        cls.trained_metadata_matches = data["trained_metadata_matches"]
        cls.untrained_metadata_neighbors = data["untrained_metadata_neighbors"]
        cls.trained_metadata_neighbors = data["trained_metadata_neighbors"]

        # Load expected recall values (as scalars or lists)
        cls.untrained_recall = data.get("untrained_recall")
        cls.trained_recall = data.get("trained_recall")

        # Set counts and dimension.
        cls.num_untrained_vectors = cls.untrained_vectors.shape[0]
        cls.total_num_vectors = (
            cls.untrained_vectors.shape[0] + cls.training_vectors.shape[0]
        )
        cls.num_queries = (
            cls.queries.shape[0]
            if isinstance(cls.queries, np.ndarray)
            else len(cls.queries)
        )
        cls.dimension = (
            cls.vectors.shape[1]
            if isinstance(cls.vectors, np.ndarray)
            else len(cls.vectors[0])
        )

        # CYBORDB SETUP: Create the index once (shared state).
        cls.index_config = cyborgdb.IndexIVFFlat(
            dimension=cls.dimension, n_lists=512, metric="euclidean"
        )
        cls.client = cyborgdb.Client(
<<<<<<< HEAD
            base_url="http://localhost:8000",
            api_key=os.getenv("CYBORGDB_API_KEY", "")
        )
        cls.index_name = "memory_example_index19"
        cls.index_key = cyborgdb.Client.generate_key() # bytes([1] * 32)
        cls.index = cls.client.create_index(cls.index_name, cls.index_key, cls.index_config)
=======
            api_url="http://localhost:8000", api_key=os.getenv("CYBORGDB_API_KEY", "")
        )
        cls.index_name = "memory_example_index19"
        cls.index_key = cyborgdb.generate_key()  # bytes([1] * 32)
        cls.index = cls.client.create_index(
            cls.index_name, cls.index_key, cls.index_config
        )
>>>>>>> 69d90d97

    @classmethod
    def tearDownClass(cls):
        """Clean up the index after all tests are done."""
        try:
            if hasattr(cls, "index") and cls.index:
                cls.index.delete_index()
        except Exception as e:
            print(f"Error during index cleanup: {e}")

    def test_00_get_health(self):
        # Check if the API is healthy.
        health = self.client.get_health()
        self.assertIsInstance(health, dict)
        self.assertIn("status", health)
        self.assertEqual(health["status"], "healthy", "API is not healthy")

    def test_01_untrained_upsert(self):
        # UNTRAINED UPSERT: upsert untrained items.
        items = []
        for i in range(self.num_untrained_vectors):
            items.append(
                {
                    "id": str(i),
                    "vector": self.vectors[i],
                    "metadata": self.metadata[i],
                    # 'contents': bytes(self.vectors[i]) # not supported by the service yet
                }
            )
        self.index.upsert(items)
        self.assertTrue(True)

    def test_02_untrained_query_no_metadata(self):
        # UNTRAINED QUERY (NO METADATA)
        results = self.index.query(query_vectors=self.queries, top_k=100, n_probes=1)
        recall = check_query_results(
            results, self.untrained_neighbors, self.num_queries
        )

        self.assertAlmostEqual(recall.mean(), self.untrained_recall, delta=0.02)

    def test_03_untrained_query_metadata(self):
        # UNTRAINED QUERY (METADATA)
        results = []
        for metadata_query in self.metadata_queries:
            results.append(
                self.index.query(
                    query_vectors=self.queries,
                    top_k=100,
                    n_probes=1,
                    filters=metadata_query,
                )
            )

        recalls = check_metadata_results(
            results,
            self.untrained_metadata_neighbors,
            self.untrained_metadata_matches,
            self.num_queries,
        )

        for idx, recall in enumerate(recalls):
            print()
            print(f"Metadata Query #{idx + 1}")
            print(f"Metadata filters: {self.metadata_queries[idx]}")
            print(
                f"Number of candidates: {len(self.untrained_metadata_neighbors[idx])} / {self.num_untrained_vectors}"
            )
            print(f"Mean recall: {recall * 100:.2f}%")

            self.assertAlmostEqual(recall, self.untrained_recall, delta=0.02)

    def test_04_untrained_get(self):
        # UNTRAINED GET
        num_get = 1000
        get_indices = np.random.choice(
            self.num_untrained_vectors, num_get, replace=False
        )
        get_indices_str = get_indices.astype(str).tolist()
        get_results = self.index.get(
            ids=get_indices_str, include=["vector", "contents", "metadata"]
        )
        for i, get_result in enumerate(get_results):
            self.assertEqual(
                get_result["id"],
                get_indices_str[i],
                f"ID mismatch: {get_result['id']} != {get_indices_str[i]}",
            )
            self.assertTrue(
                np.array_equal(get_result["vector"], self.vectors[get_indices[i]]),
                f"Vector mismatch for index {i}",
            )
            metadata_str = json.dumps(get_result["metadata"], sort_keys=True)
            expected_metadata_str = json.dumps(
                self.metadata[get_indices[i]], sort_keys=True
            )
            self.assertEqual(
                metadata_str, expected_metadata_str, f"Metadata mismatch for index {i}"
            )

    def test_05_train_index(self):
        # TRAIN INDEX
        self.index.train()
        self.assertTrue(True)
        self.assertTrue(self.index.is_trained())

    def test_06_trained_upsert(self):
        # TRAINED UPSERT: upsert training vectors.
        items = []
        for i in range(self.num_untrained_vectors, self.total_num_vectors):
            items.append(
                {
                    "id": str(i),
                    "vector": self.vectors[i],
                    "metadata": self.metadata[i],
                    # 'contents': bytes(self.vectors[i])
                }
            )
        self.index.upsert(items)
        self.assertTrue(True)

    def test_07_trained_query_no_metadata(self):
        # TRAINED QUERY (NO METADATA)
        results = self.index.query(query_vectors=self.queries, top_k=100, n_probes=24)

        recall = check_query_results(results, self.trained_neighbors, self.num_queries)
        print(
            f"Trained Query (No Metadata). Expected recall: {self.trained_recall}, got {recall}"
        )

        self.assertAlmostEqual(recall.mean(), self.trained_recall, delta=0.02)

    def test_08_trained_query_metadata(self):
        # TRAINED QUERY (METADATA)
        results = []
        for metadata_query in self.metadata_queries:
            results.append(
                self.index.query(
                    query_vectors=self.queries,
                    top_k=100,
                    n_probes=24,
                    filters=metadata_query,
                )
            )
        self.metadata_queries[6] = {"number": 0}

        recalls = check_metadata_results(
            results,
            self.trained_metadata_neighbors,
            self.trained_metadata_matches,
            self.num_queries,
        )

        print(f"Number of recall values: {len(recalls)}")

        base_thresholds = [
            94.04,  # Query #1
            100.00,  # Query #2
            91.05,  # Query #3
            88.24,  # Query #4
            100.00,  # Query #5
            78.88,  # Query #6
            100.00,  # Query #7
            92.35,  # Query #8
            91.66,  # Query #9
            88.38,  # Query #10
            88.26,  # Query #11
            94.04,  # Query #12
            90.05,  # Query #13
            74.09,  # Query #14
            9.00,  # Query #15
        ]

        # For the additional 2 recalls, we'll use a default threshold of 70%
        for i in range(len(base_thresholds), len(recalls)):
            base_thresholds.append(70.00)

        expected_thresholds = [threshold * 0.95 for threshold in base_thresholds]

        assert len(recalls) == len(expected_thresholds), (
            f"Mismatch in number of recalls ({len(recalls)}) and thresholds ({len(expected_thresholds)})"
        )

        # Check each recall against its threshold
        failing_recalls = []

        for idx, recall in enumerate(recalls):
            recall_percentage = recall * 100
            threshold = expected_thresholds[idx]

            if idx < 15:
                print()
                print(f"Metadata Query #{idx + 1}")
                print(f"Metadata filters: {self.metadata_queries[idx]}")
                print(
                    f"Number of candidates: {len(self.trained_metadata_neighbors[idx])} / {self.total_num_vectors}"
                )
                print(f"Mean recall: {recall_percentage:.2f}%")
                print(f"Expected threshold: {threshold:.2f}%")
            else:
                print()
                print(f"Additional Query #{idx + 1}")
                print(f"Mean recall: {recall_percentage:.2f}%")
                print(f"Expected threshold: {threshold:.2f}%")

            if recall_percentage < threshold:
                failing_recalls.append((idx + 1, recall_percentage, threshold))

        if failing_recalls:
            fail_message = "\n".join(
                [
                    f"Query #{idx}: recall {actual:.2f}% < threshold {expected:.2f}%"
                    for idx, actual, expected in failing_recalls
                ]
            )
            assert not failing_recalls, (
                f"Some recalls are below their thresholds:\n{fail_message}"
            )

    def test_09_trained_get(self):
        # TRAINED GET (using untrained indices as an example)
        num_get = 1000
        get_indices = np.random.choice(
            self.num_untrained_vectors, num_get, replace=False
        )
        get_indices_str = get_indices.astype(str).tolist()
        get_results = self.index.get(
            get_indices_str, ["vector", "contents", "metadata"]
        )
        for i, get_result in enumerate(get_results):
            self.assertEqual(
                get_result["id"],
                get_indices_str[i],
                f"ID mismatch: {get_result['id']} != {get_indices_str[i]}",
            )
            self.assertTrue(
                np.array_equal(get_result["vector"], self.vectors[get_indices[i]]),
                f"Vector mismatch for index {i}",
            )
            metadata_str = json.dumps(get_result["metadata"], sort_keys=True)
            expected_metadata_str = json.dumps(
                self.metadata[get_indices[i]], sort_keys=True
            )
            self.assertEqual(
                metadata_str, expected_metadata_str, f"Metadata mismatch for index {i}"
            )

    def test_10_delete(self):
        # DELETE ITEMS (using untrained indices as an example)
        ids_to_delete = [str(i) for i in range(self.num_untrained_vectors)]
        self.index.delete(ids_to_delete)
        self.assertTrue(True)

    def test_11_get_deleted(self):
        # GET DELETED ITEMS
        num_get = 1000
        get_indices = np.random.choice(
            self.num_untrained_vectors, num_get, replace=False
        )
        get_indices_str = get_indices.astype(str).tolist()
        get_results = self.index.get(
            get_indices_str, ["vector", "contents", "metadata"]
        )
        self.assertEqual(len(get_results), 0)
        for i, get_result in enumerate(get_results):
            self.assertIsNone(get_result, f"Item {get_indices_str[i]} was not deleted")

    def test_12_query_deleted(self):
        # QUERY DELETED ITEMS
        results = self.index.query(query_vectors=self.queries, top_k=100, n_probes=24)

        for result in results:
            for query_result in result:
                self.assertNotIn(query_result["id"], range(self.num_untrained_vectors))

        self.assertTrue(True)

    def test_13_list_indexes(self):
        # LIST INDEXES
        indexes = self.client.list_indexes()
        self.assertIsInstance(indexes, list)
        self.assertGreater(len(indexes), 0, "No indexes found")

        # Check if the created index is in the list
        self.assertIn(
            self.index_name,
            indexes,
            f"Index {self.index_name} not found in the list of indexes",
        )

    def test_14_index_properies(self):
        # Check if the index has the expected properties
        self.assertEqual(
            self.index.index_name, self.index_name, "Index name does not match"
        )
        self.assertIsInstance(
            self.index.index_config, dict, "Index config is not a dictionary"
        )
        self.assertEqual(self.index.index_type, "ivfflat", "Index type is not IVFFlat")

    def test_15_load_index(self):
        # Test loading an existing index.
        loaded_index = self.client.load_index(self.index_name, self.index_key)
        self.assertIsInstance(loaded_index, cyborgdb.EncryptedIndex)
        self.assertEqual(loaded_index.index_name, self.index_name)


if __name__ == "__main__":
    unittest.main()<|MERGE_RESOLUTION|>--- conflicted
+++ resolved
@@ -158,22 +158,12 @@
             dimension=cls.dimension, n_lists=512, metric="euclidean"
         )
         cls.client = cyborgdb.Client(
-<<<<<<< HEAD
             base_url="http://localhost:8000",
             api_key=os.getenv("CYBORGDB_API_KEY", "")
         )
         cls.index_name = "memory_example_index19"
         cls.index_key = cyborgdb.Client.generate_key() # bytes([1] * 32)
         cls.index = cls.client.create_index(cls.index_name, cls.index_key, cls.index_config)
-=======
-            api_url="http://localhost:8000", api_key=os.getenv("CYBORGDB_API_KEY", "")
-        )
-        cls.index_name = "memory_example_index19"
-        cls.index_key = cyborgdb.generate_key()  # bytes([1] * 32)
-        cls.index = cls.client.create_index(
-            cls.index_name, cls.index_key, cls.index_config
-        )
->>>>>>> 69d90d97
 
     @classmethod
     def tearDownClass(cls):
