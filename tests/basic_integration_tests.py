--- conflicted
+++ resolved
@@ -137,13 +137,8 @@
         # CYBORDB SETUP: Create the index once (shared state).
         cls.index_config = cyborgdb.IndexIVFFlat(dimension=cls.dimension, n_lists=512, metric="euclidean")
         cls.client = cyborgdb.Client(
-<<<<<<< HEAD
-            api_url="https://localhost:8000",
-            api_key=os.getenv("CYBORG_API_KEY")
-=======
             api_url="http://localhost:8000",
             api_key=os.getenv("CYBORGDB_API_KEY", "")
->>>>>>> 1fabc8ac
         )
         cls.index_name = "memory_example_index19"
         cls.index_key = cyborgdb. generate_key() #bytes([1] * 32)
