--- conflicted
+++ resolved
@@ -23,11 +23,7 @@
         # Create real client (no mocking)
         self.client = Client(
             api_url="http://localhost:8000",
-<<<<<<< HEAD
-            api_key=os.getenv("TEST_API_KEY")
-=======
             api_key=os.getenv("CYBORGDB_API_KEY", "")
->>>>>>> 1fabc8ac
         )
 
         # Create a test key
