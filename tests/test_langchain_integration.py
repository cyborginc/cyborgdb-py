--- conflicted
+++ resolved
@@ -105,15 +105,9 @@
         """Set up test fixtures."""
         # Test parameters
         cls.dimension = 384
-<<<<<<< HEAD
         cls.base_url = "http://localhost:8000"
         cls.api_key = os.getenv("CYBORGDB_API_KEY")
         
-=======
-        cls.api_url = "http://localhost:8000"
-        cls.api_key = os.getenv("CYBORGDB_API_KEY")
-
->>>>>>> 69d90d97
         # Test data
         cls.test_texts = [
             "The quick brown fox jumps over the lazy dog.",
@@ -161,14 +155,11 @@
         """Clean up after each test."""
         # Clean up any created indexes
         try:
-<<<<<<< HEAD
             client = cyborgdb.Client(
                 base_url=self.base_url,
                 api_key=self.api_key
             )
-=======
-            client = cyborgdb.Client(api_url=self.api_url, api_key=self.api_key)
->>>>>>> 69d90d97
+            
             for index_name in self.index_names_to_cleanup:
                 try:
                     # Create a temporary encrypted index instance to delete it
